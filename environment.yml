--- conflicted
+++ resolved
@@ -4,22 +4,6 @@
     - conda-forge
 dependencies:
     - python=2.7
-<<<<<<< HEAD
-    - pip
-    - future
-    - numpy
-    - scipy
-    - sympy
-    - matplotlib
-    - basemap
-    - pillow
-    - numba
-    - cython
-    - jupyter
-    - pip:
-        - fatiando==0.5
-        - proselint
-=======
     - future=0.16.0
     - numpy=1.13.3
     - scipy=0.19.1
@@ -31,4 +15,5 @@
     - cython=0.26.1
     - jupyter=1.0.0
     - fatiando=0.5
->>>>>>> d4c816c7
+    - pip:
+        - proselint==0.8.0